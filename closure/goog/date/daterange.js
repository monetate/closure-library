// Copyright 2008 The Closure Library Authors. All Rights Reserved.
//
// Licensed under the Apache License, Version 2.0 (the "License");
// you may not use this file except in compliance with the License.
// You may obtain a copy of the License at
//
//      http://www.apache.org/licenses/LICENSE-2.0
//
// Unless required by applicable law or agreed to in writing, software
// distributed under the License is distributed on an "AS-IS" BASIS,
// WITHOUT WARRANTIES OR CONDITIONS OF ANY KIND, either express or implied.
// See the License for the specific language governing permissions and
// limitations under the License.

/**
 * @fileoverview Date range data structure. Based loosely on
 * com.google.common.util.DateRange.
 *
 * @author dpb@google.com (David P. Baker)
 */

goog.provide('goog.date.DateRange');
goog.provide('goog.date.DateRange.Iterator');
goog.provide('goog.date.DateRange.StandardDateRangeKeys');

goog.require('goog.date.Date');
goog.require('goog.date.Interval');
goog.require('goog.iter.Iterator');
goog.require('goog.iter.StopIteration');



/**
 * Constructs a date range.
 * @constructor
 * @struct
 * @param {goog.date.Date} startDate The first date in the range.
 * @param {goog.date.Date} endDate The last date in the range.
 * @final
 */
goog.date.DateRange = function(startDate, endDate) {
  /**
   * The first date in the range.
   * @type {goog.date.Date}
   * @private
   */
  this.startDate_ = startDate;

  /**
   * The last date in the range.
   * @type {goog.date.Date}
   * @private
   */
  this.endDate_ = endDate;
};


/**
 * The first possible day, as far as this class is concerned.
 * @type {goog.date.Date}
 */
goog.date.DateRange.MINIMUM_DATE = new goog.date.Date(0, 0, 1);


/**
 * The last possible day, as far as this class is concerned.
 * @type {goog.date.Date}
 */
goog.date.DateRange.MAXIMUM_DATE = new goog.date.Date(9999, 11, 31);


/**
 * @return {goog.date.Date} The first date in the range.
 */
goog.date.DateRange.prototype.getStartDate = function() {
  return this.startDate_;
};


/**
 * @return {goog.date.Date} The last date in the range.
 */
goog.date.DateRange.prototype.getEndDate = function() {
  return this.endDate_;
};


/**
 * Tests if a date falls within this range.
 *
 * @param {goog.date.Date} date The date to test.
 * @return {boolean} Whether the date is in the range.
 */
goog.date.DateRange.prototype.contains = function(date) {
  return date.valueOf() >= this.startDate_.valueOf() &&
      date.valueOf() <= this.endDate_.valueOf();
};


/**
 * @return {!goog.date.DateRange.Iterator} An iterator over the date range.
 */
goog.date.DateRange.prototype.iterator = function() {
  return new goog.date.DateRange.Iterator(this);
};


/**
 * Tests two {@link goog.date.DateRange} objects for equality.
 * @param {goog.date.DateRange} a A date range.
 * @param {goog.date.DateRange} b A date range.
 * @return {boolean} Whether |a| is the same range as |b|.
 */
goog.date.DateRange.equals = function(a, b) {
  // Test for same object reference; type conversion is irrelevant.
  if (a === b) {
    return true;
  }

  if (a == null || b == null) {
    return false;
  }

  return a.startDate_.equals(b.startDate_) && a.endDate_.equals(b.endDate_);
};


/**
 * Calculates a date that is a number of days after a date. Does not modify its
 * input.
 * @param {goog.date.Date} date The input date.
 * @param {number} offset Number of days.
 * @return {!goog.date.Date} The date that is |offset| days after |date|.
 * @private
 */
goog.date.DateRange.offsetInDays_ = function(date, offset) {
  var newDate = date.clone();
  newDate.add(new goog.date.Interval(goog.date.Interval.DAYS, offset));
  return newDate;
};


/**
 * Calculates the Monday before a date. If the input is a Monday, returns the
 * input. Does not modify its input.
 * @param {goog.date.Date} date The input date.
 * @return {!goog.date.Date} If |date| is a Monday, return |date|; otherwise
 *     return the Monday before |date|.
 * @private
 */
goog.date.DateRange.currentOrLastMonday_ = function(date) {
  var newDate = date.clone();
  newDate.add(new goog.date.Interval(goog.date.Interval.DAYS,
      -newDate.getIsoWeekday()));
  return newDate;
};


/**
 * Calculates a date that is a number of months after the first day in the
 * month that contains its input. Does not modify its input.
 * @param {goog.date.Date} date The input date.
 * @param {number} offset Number of months.
 * @return {!goog.date.Date} The date that is |offset| months after the first
 *     day in the month that contains |date|.
 * @private
 */
goog.date.DateRange.offsetInMonths_ = function(date, offset) {
  var newDate = date.clone();
  newDate.setDate(1);
  newDate.add(new goog.date.Interval(goog.date.Interval.MONTHS, offset));
  return newDate;
};


/**
 * Returns the range from yesterday to yesterday.
 * @param {goog.date.Date=} opt_today The date to consider today.
 *     Defaults to today.
 * @return {!goog.date.DateRange} The range that includes only yesterday.
 */
goog.date.DateRange.yesterday = function(opt_today) {
  var today = goog.date.DateRange.cloneOrCreate_(opt_today);
  var yesterday = goog.date.DateRange.offsetInDays_(today, -1);
  return new goog.date.DateRange(yesterday, yesterday);
};


/**
 * Returns the range from today to today.
 * @param {goog.date.Date=} opt_today The date to consider today.
 *     Defaults to today.
 * @return {!goog.date.DateRange} The range that includes only today.
 */
goog.date.DateRange.today = function(opt_today) {
  var today = goog.date.DateRange.cloneOrCreate_(opt_today);
  return new goog.date.DateRange(today, today);
};


/**
 * Returns the range that includes the seven days that end yesterday.
 * @param {goog.date.Date=} opt_today The date to consider today.
 *     Defaults to today.
 * @return {!goog.date.DateRange} The range that includes the seven days that
 *     end yesterday.
 */
goog.date.DateRange.last7Days = function(opt_today) {
  var today = goog.date.DateRange.cloneOrCreate_(opt_today);
  var yesterday = goog.date.DateRange.offsetInDays_(today, -1);
  return new goog.date.DateRange(goog.date.DateRange.offsetInDays_(today, -7),
      yesterday);
};


/**
 * Returns the range that starts the first of this month and ends the last day
 * of this month.
 * @param {goog.date.Date=} opt_today The date to consider today.
 *     Defaults to today.
 * @return {!goog.date.DateRange} The range that starts the first of this month
 *     and ends the last day of this month.
 */
goog.date.DateRange.thisMonth = function(opt_today) {
  var today = goog.date.DateRange.cloneOrCreate_(opt_today);
  return new goog.date.DateRange(
      goog.date.DateRange.offsetInMonths_(today, 0),
      goog.date.DateRange.offsetInDays_(
          goog.date.DateRange.offsetInMonths_(today, 1),
          -1));
};


/**
 * Returns the range that starts the first of last month and ends the last day
 * of last month.
 * @param {goog.date.Date=} opt_today The date to consider today.
 *     Defaults to today.
 * @return {!goog.date.DateRange} The range that starts the first of last month
 *     and ends the last day of last month.
 */
goog.date.DateRange.lastMonth = function(opt_today) {
  var today = goog.date.DateRange.cloneOrCreate_(opt_today);
  return new goog.date.DateRange(
      goog.date.DateRange.offsetInMonths_(today, -1),
      goog.date.DateRange.offsetInDays_(
          goog.date.DateRange.offsetInMonths_(today, 0),
          -1));
};


/**
 * Returns the seven-day range that starts on the first day of the week
 * (see {@link goog.i18n.DateTimeSymbols.FIRSTDAYOFWEEK}) on or before today.
 * @param {goog.date.Date=} opt_today The date to consider today.
 *     Defaults to today.
 * @return {!goog.date.DateRange} The range that starts the Monday on or before
 *     today and ends the Sunday on or after today.
 */
goog.date.DateRange.thisWeek = function(opt_today) {
  var today = goog.date.DateRange.cloneOrCreate_(opt_today);
  var iso = today.getIsoWeekday();
  var firstDay = today.getFirstDayOfWeek();
  var i18nFirstDay = (iso >= firstDay) ? iso - firstDay : iso + (7 - firstDay);
  var start = goog.date.DateRange.offsetInDays_(today, -i18nFirstDay);
  var end = goog.date.DateRange.offsetInDays_(start, 6);
  return new goog.date.DateRange(start, end);
};


/**
 * Returns the seven-day range that ends the day before the first day of
 * the week (see {@link goog.i18n.DateTimeSymbols.FIRSTDAYOFWEEK}) that
 * contains today.
 * @param {goog.date.Date=} opt_today The date to consider today.
 *     Defaults to today.
 * @return {!goog.date.DateRange} The range that starts seven days before the
 *     Monday on or before today and ends the Sunday on or before yesterday.
 */
goog.date.DateRange.lastWeek = function(opt_today) {
  var thisWeek = goog.date.DateRange.thisWeek(opt_today);
  var start = goog.date.DateRange.offsetInDays_(thisWeek.getStartDate(), -7);
  var end = goog.date.DateRange.offsetInDays_(thisWeek.getEndDate(), -7);
  return new goog.date.DateRange(start, end);
};


/**
 * Returns the range that starts seven days before the Monday on or before
 * today and ends the Friday before today.
 * @param {goog.date.Date=} opt_today The date to consider today.
 *     Defaults to today.
 * @return {!goog.date.DateRange} The range that starts seven days before the
 *     Monday on or before today and ends the Friday before today.
 */
goog.date.DateRange.lastBusinessWeek = function(opt_today) {
  // TODO(user): should be i18nized.
  var today = goog.date.DateRange.cloneOrCreate_(opt_today);
  var start = goog.date.DateRange.offsetInDays_(today,
      - 7 - today.getIsoWeekday());
  var end = goog.date.DateRange.offsetInDays_(start, 4);
  return new goog.date.DateRange(start, end);
};


/**
 * Returns the range that includes all days between January 1, 1900 and
 * December 31, 9999.
 * @param {goog.date.Date=} opt_today The date to consider today.
 *     Defaults to today.
 * @return {!goog.date.DateRange} The range that includes all days between
 *     January 1, 1900 and December 31, 9999.
 */
goog.date.DateRange.allTime = function(opt_today) {
  return new goog.date.DateRange(
      goog.date.DateRange.MINIMUM_DATE,
      goog.date.DateRange.MAXIMUM_DATE);
};


/**
 * Standard date range keys. Equivalent to the enum IDs in
 * DateRange.java http://go/datarange.java
 *
 * @enum {string}
 */
goog.date.DateRange.StandardDateRangeKeys = {
  YESTERDAY: 'yesterday',
  TODAY: 'today',
  LAST_7_DAYS: 'last7days',
  THIS_MONTH: 'thismonth',
  LAST_MONTH: 'lastmonth',
  THIS_WEEK: 'thisweek',
  LAST_WEEK: 'lastweek',
  LAST_BUSINESS_WEEK: 'lastbusinessweek',
  ALL_TIME: 'alltime'
};


/**
 * @param {string} dateRangeKey A standard date range key.
 * @param {goog.date.Date=} opt_today The date to consider today.
 *     Defaults to today.
 * @return {!goog.date.DateRange} The date range that corresponds to that key.
 * @throws {Error} If no standard date range with that key exists.
 */
goog.date.DateRange.standardDateRange = function(dateRangeKey, opt_today) {
  switch (dateRangeKey) {
    case goog.date.DateRange.StandardDateRangeKeys.YESTERDAY:
      return goog.date.DateRange.yesterday(opt_today);

    case goog.date.DateRange.StandardDateRangeKeys.TODAY:
      return goog.date.DateRange.today(opt_today);

    case goog.date.DateRange.StandardDateRangeKeys.LAST_7_DAYS:
      return goog.date.DateRange.last7Days(opt_today);

    case goog.date.DateRange.StandardDateRangeKeys.THIS_MONTH:
      return goog.date.DateRange.thisMonth(opt_today);

    case goog.date.DateRange.StandardDateRangeKeys.LAST_MONTH:
      return goog.date.DateRange.lastMonth(opt_today);

    case goog.date.DateRange.StandardDateRangeKeys.THIS_WEEK:
      return goog.date.DateRange.thisWeek(opt_today);

    case goog.date.DateRange.StandardDateRangeKeys.LAST_WEEK:
      return goog.date.DateRange.lastWeek(opt_today);

    case goog.date.DateRange.StandardDateRangeKeys.LAST_BUSINESS_WEEK:
      return goog.date.DateRange.lastBusinessWeek(opt_today);

    case goog.date.DateRange.StandardDateRangeKeys.ALL_TIME:
      return goog.date.DateRange.allTime(opt_today);

    default:
      throw Error('no such date range key: ' + dateRangeKey);
  }
};


/**
 * Clones or creates new.
 * @param {goog.date.Date=} opt_today The date to consider today.
 *     Defaults to today.
 * @return {!goog.date.Date} cloned or new.
 * @private
 */
goog.date.DateRange.cloneOrCreate_ = function(opt_today) {
  return opt_today ? opt_today.clone() : new goog.date.Date();
};



/**
 * Creates an iterator over the dates in a {@link goog.date.DateRange}.
 * @constructor
<<<<<<< HEAD
 * @struct
 * @suppress {checkStructDictInheritance}
 * @extends {goog.iter.Iterator}
=======
 * @extends {goog.iter.Iterator<goog.date.Date>}
>>>>>>> 797c2a08
 * @param {goog.date.DateRange} dateRange The date range to iterate.
 * @final
 */
goog.date.DateRange.Iterator = function(dateRange) {
  /**
   * The next date.
   * @type {goog.date.Date}
   * @private
   */
  this.nextDate_ = dateRange.getStartDate().clone();

  /**
   * The end date, expressed as an integer: YYYYMMDD.
   * @type {number}
   * @private
   */
  this.endDate_ = Number(dateRange.getEndDate().toIsoString());
};
goog.inherits(goog.date.DateRange.Iterator, goog.iter.Iterator);


/** @override */
goog.date.DateRange.Iterator.prototype.next = function() {
  if (Number(this.nextDate_.toIsoString()) > this.endDate_) {
    throw goog.iter.StopIteration;
  }

  var rv = this.nextDate_.clone();
  this.nextDate_.add(new goog.date.Interval(goog.date.Interval.DAYS, 1));
  return rv;
};<|MERGE_RESOLUTION|>--- conflicted
+++ resolved
@@ -395,13 +395,9 @@
 /**
  * Creates an iterator over the dates in a {@link goog.date.DateRange}.
  * @constructor
-<<<<<<< HEAD
  * @struct
  * @suppress {checkStructDictInheritance}
- * @extends {goog.iter.Iterator}
-=======
  * @extends {goog.iter.Iterator<goog.date.Date>}
->>>>>>> 797c2a08
  * @param {goog.date.DateRange} dateRange The date range to iterate.
  * @final
  */
