--- conflicted
+++ resolved
@@ -81,12 +81,7 @@
 
 function setUpPage() {
   // Show debug log
-<<<<<<< HEAD
-  var debugDiv = document.createElement(goog.dom.TagName.DEBUGDIV);
-  document.body.appendChild(debugDiv);
-=======
   debugDiv = document.createElement(goog.dom.TagName.DEBUGDIV);
->>>>>>> a6d58a37
   var logger = goog.log.getLogger('goog.net.xpc');
   logger.setLevel(goog.log.Level.ALL);
   goog.log.addHandler(logger, function(logRecord) {
